[project]
name = "openpipe-art"
version = "0.4.4"
description = "The OpenPipe Agent Reinforcement Training (ART) library"
readme = "README.md"
requires-python = ">=3.10"
dependencies = ["openai>=1.65.5", "typer>=0.15.2", "litellm>=1.63.0","weave>=0.51.51",]

[project.optional-dependencies]
plotting = ["matplotlib>=3.10.1", "seaborn>=0.13.2"]

backend = [
    "peft>=0.14.0",
    "hf-xet>=1.1.0",
    "bitsandbytes>=0.45.2",
    "unsloth==2025.8.1",
    "unsloth-zoo",
    "vllm==0.9.1",
    "torchtune",
    "trl>=0.19.0",
    "torch>=2.7.0",
    "torchao>=0.9.0",
    "accelerate==1.7.0",
    "awscli>=1.38.1",
    "setproctitle>=1.3.6",
    "tblib>=3.0.0",
    "setuptools>=78.1.0",
    "wandb>=0.19.8",
    "polars>=1.26.0",
    "transformers==4.53.2",
    "trl==0.20.0",
]

skypilot = ["semver>=3.0.4", "skypilot[cudo,do,fluidstack,gcp,lambda,paperspace,runpod]==0.9.3"]

[project.scripts]
art = "art.cli:app"
stop-server = "art.skypilot.stop_server:main"

[build-system]
requires = ["hatchling"]
build-backend = "hatchling.build"

[tool.hatch.metadata]
allow-direct-references = true

[tool.hatch.build.targets.wheel]
packages = ["src/art", "src/mp_actors"]

[tool.hatch.build]
sources = ["src"]

[tool.uv]
required-version = ">=0.6.15"
dev-dependencies = [
    "black>=25.1.0",
    "ipykernel>=6.29.5",
    "ipywidgets>=8.1.5",
    "openpipe>=4.49.0",
    "hatch>=1.14.1",
    "ruff>=0.12.1",
]

[tool.uv.sources]
panza = { git = "https://github.com/corbt/panza.git" }
torchtune = { git = "https://github.com/pytorch/torchtune.git", rev = "2344509cf83bd886538fe3e8263e5145d1afb5c2" }
sweagent = { git = "https://github.com/bradhilton/SWE-agent" }
<<<<<<< HEAD
=======
unsloth-zoo = { git = "https://github.com/bradhilton/unsloth-zoo" }
>>>>>>> 7e28001e
<|MERGE_RESOLUTION|>--- conflicted
+++ resolved
@@ -65,7 +65,4 @@
 panza = { git = "https://github.com/corbt/panza.git" }
 torchtune = { git = "https://github.com/pytorch/torchtune.git", rev = "2344509cf83bd886538fe3e8263e5145d1afb5c2" }
 sweagent = { git = "https://github.com/bradhilton/SWE-agent" }
-<<<<<<< HEAD
-=======
-unsloth-zoo = { git = "https://github.com/bradhilton/unsloth-zoo" }
->>>>>>> 7e28001e
+unsloth-zoo = { git = "https://github.com/bradhilton/unsloth-zoo" }